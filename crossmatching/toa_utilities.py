import importlib
import numpy as np
from scipy.signal import savgol_filter

import matplotlib.pyplot as plt
from matplotlib import rcParams
from matplotlib.colors import LogNorm
from matplotlib.ticker import ScalarFormatter
import matplotlib.patches as patches

from matplotlib import rcParams
rcParams['mathtext.fontset'] = 'dejavuserif'
rcParams['mathtext.fallback'] = 'cm'
rcParams['font.serif'] = ['cmr10']
rcParams['font.size'] = 24
rcParams['axes.formatter.use_mathtext'] = True
rcParams['axes.unicode_minus'] = True
rcParams['mathtext.fontset'] = 'cm'
#rcParams['text.usetex'] = True

import astropy.units as u
import astropy.constants as const
from astropy.time import Time
from astropy.coordinates import SkyCoord, EarthLocation
from astropy.modeling.models import Gaussian2D
from astropy.visualization import quantity_support
from astropy.visualization import wcsaxes
from astropy.wcs import WCS
from astropy.coordinates import AltAz
from astropy.coordinates import SkyOffsetFrame
import astropy.constants as const
from astropy.table import Table

from flits.common.utils import (
    downsample_time,
    calculate_dm_timing_error,
    clean_and_serialize_dict,
    append_to_json,
)

# Assume these are defined elsewhere in your script
from baseband_analysis.core.bbdata import BBData
from baseband_analysis.core.dedispersion import delay_across_the_band
from baseband_analysis.core.bbdata import BBData
from baseband_analysis.analysis.snr import get_snr
from baseband_analysis.core.dedispersion import incoherent_dedisp, coherent_dedisp, get_freq

# Dispersion constant in MHz^2 pc^-1 cm^3 s

from numpy.typing import NDArray
import numpy as np

<<<<<<< HEAD
=======
import logging
logger = logging.getLogger(__name__)

try:
    import numba as nb
    _NUMBA = True
    logger.info("Numba detected. Using JIT-accelerated timing utilities.")
except ModuleNotFoundError:  # pragma: no cover - optional dependency
    _NUMBA = False
    logger.info("Numba not found. Falling back to pure Python utilities.")

def downsample_time(data, t_factor):
    """
    Block-average by integer factor along the time axis.
    
    Works on either
      • 1D array of shape (ntime,)
      • 2D array of shape (nfreq, ntime)
    
    Parameters
    ----------
    data
        Input time series or spectrogram.
    t_factor
        Integer factor ≥1 by which to downsample time.
    
    Returns
    -------
    downsampled
        If input is 1D of length nt, returns 1D of length floor(nt/t_factor).
        If input is 2D (nf, nt), returns 2D of shape (nf, floor(nt/t_factor)).
    
    Raises
    ------
    ValueError
        If `t_factor < 1` or input is not 1D/2D.
    """
    if t_factor < 1:
        raise ValueError(f"t_factor must be ≥1, got {t_factor}")
    
    arr = np.asarray(data)
    
    # Handle 1D time series
    if arr.ndim == 1:
        nt = arr.shape[0]
        nt_trim = nt - (nt % t_factor)
        # reshape into (ntime_out, t_factor) then average
        return arr[:nt_trim].reshape(nt_trim // t_factor, t_factor).mean(axis=1)
    
    # Handle 2D spectrogram-like input
    elif arr.ndim == 2:
        nfreq, nt = arr.shape
        nt_trim = nt - (nt % t_factor)
        # reshape into (nfreq, ntime_out, t_factor) then average over last axis
        blocks = arr[:, :nt_trim].reshape(nfreq, nt_trim // t_factor, t_factor)
        return blocks.mean(axis=2)
    
    else:
        raise ValueError(
            f"Unsupported array shape {arr.shape}; expected 1D or 2D."
        )

>>>>>>> e7b0d48f

if _NUMBA:
    @nb.njit(cache=True)
    def _measure_fwhm_core(timeseries, time_resolution):
        peak_val = np.max(timeseries)
        half_max = peak_val / 2.5
        n = timeseries.size
        first_idx = -1
        last_idx = -1
        for i in range(n):
            if timeseries[i] > half_max:
                first_idx = i
                break
        for i in range(n - 1, -1, -1):
            if timeseries[i] > half_max:
                last_idx = i
                break
        if first_idx == -1 or last_idx == -1:
            return np.nan
        if first_idx == 0 or last_idx == n - 1:
            width_in_bins = last_idx - first_idx + 1
            return width_in_bins * time_resolution
        idx_after_rise = first_idx
        idx_before_rise = first_idx - 1
        val_before_rise = timeseries[idx_before_rise]
        val_after_rise = timeseries[idx_after_rise]
        t_rise = idx_before_rise + (half_max - val_before_rise) / (val_after_rise - val_before_rise)
        idx_before_fall = last_idx
        idx_after_fall = last_idx + 1
        if idx_after_fall >= n:
            return np.nan
        val_before_fall = timeseries[idx_before_fall]
        val_after_fall = timeseries[idx_after_fall]
        t_fall = idx_before_fall + (half_max - val_before_fall) / (val_after_fall - val_before_fall)
        width_in_bins = t_fall - t_rise
        return width_in_bins * time_resolution
else:
    def _measure_fwhm_core(timeseries, time_resolution):
        peak_val = np.max(timeseries)
        peak_idx = np.argmax(timeseries)
        half_max = peak_val / 2.5
        above_indices = np.where(timeseries > half_max)[0]
        if not above_indices.size:
            return np.nan
        if above_indices[0] == 0 or above_indices[-1] == len(timeseries) - 1:
            width_in_bins = len(above_indices)
            return width_in_bins * time_resolution
        idx_after_rise = above_indices[0]
        idx_before_rise = idx_after_rise - 1
        val_before_rise = timeseries[idx_before_rise]
        val_after_rise = timeseries[idx_after_rise]
        t_rise = idx_before_rise + (half_max - val_before_rise) / (val_after_rise - val_before_rise)
        idx_before_fall = above_indices[-1]
        idx_after_fall = idx_before_fall + 1
        val_before_fall = timeseries[idx_before_fall]
        val_after_fall = timeseries[idx_after_fall]
        t_fall = idx_before_fall + (half_max - val_before_fall) / (val_after_fall - val_before_fall)
        width_in_bins = t_fall - t_rise
        return width_in_bins * time_resolution


def measure_fwhm(timeseries, time_resolution, t_factor):
    """
    Measures the Full Width at Half Maximum (FWHM) of a pulse.

    This function assumes the timeseries has had its baseline subtracted
    (i.e., the noise level is around zero).

    Parameters
    ----------
    timeseries : np.ndarray
        A 1D array representing the time series of the pulse.
    time_resolution : float
        The time duration of a single bin/sample in the timeseries (e.g., in ms).

    Returns
    -------
    float
        The FWHM of the pulse in the same units as time_resolution.
        Returns np.nan if the FWHM cannot be determined.
    """
    try:
        timeseries = downsample_time(timeseries, t_factor=t_factor)
        adjusted_time_resolution = time_resolution * t_factor
        return _measure_fwhm_core(timeseries, adjusted_time_resolution)
    except IndexError:
        print("Could not measure FWHM: Pulse is at the edge of the time window.")
        return np.nan
    except Exception as e:
        print(f"An unexpected error occurred during FWHM measurement: {e}")
        return np.nan

<|MERGE_RESOLUTION|>--- conflicted
+++ resolved
@@ -50,8 +50,6 @@
 from numpy.typing import NDArray
 import numpy as np
 
-<<<<<<< HEAD
-=======
 import logging
 logger = logging.getLogger(__name__)
 
@@ -113,8 +111,6 @@
         raise ValueError(
             f"Unsupported array shape {arr.shape}; expected 1D or 2D."
         )
-
->>>>>>> e7b0d48f
 
 if _NUMBA:
     @nb.njit(cache=True)
